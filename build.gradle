--- conflicted
+++ resolved
@@ -15,15 +15,9 @@
         maven { url 'https://kotlin.bintray.com/kotlinx' }
     }
     dependencies {
-<<<<<<< HEAD
-        classpath 'com.android.tools:r8:1.4.79'
-        classpath 'com.android.tools.build:gradle:3.5.0-alpha13'
-        classpath "org.jetbrains.kotlin:kotlin-gradle-plugin:1.3.30"
-=======
         classpath 'com.android.tools:r8:1.4.93'
         classpath 'com.android.tools.build:gradle:3.5.0-alpha13'
         classpath "org.jetbrains.kotlin:kotlin-gradle-plugin:1.3.31"
->>>>>>> b25c4972
 
 
         // NOTE: Do not place your application dependencies here; they belong
