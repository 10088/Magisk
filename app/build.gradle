--- conflicted
+++ resolved
@@ -59,13 +59,6 @@
     implementation "com.github.topjohnwu.libsu:core:${libsuVersion}"
     implementation "com.github.topjohnwu.libsu:io:${libsuVersion}"
 
-<<<<<<< HEAD
-    def butterKnifeVersion = '10.1.0'
-    implementation "com.jakewharton:butterknife-runtime:${butterKnifeVersion}"
-    kapt "com.jakewharton:butterknife-compiler:${butterKnifeVersion}"
-
-=======
->>>>>>> b25c4972
     def koin = "2.0.0-rc-2"
     implementation "org.koin:koin-core:${koin}"
     implementation "org.koin:koin-android:${koin}"
